--- conflicted
+++ resolved
@@ -242,17 +242,16 @@
             outString = outString + ' -DTARGET_BUILD_PLATFORM=mac'
             outString = outString + ' -DPX_OUTPUT_ARCH=x86'
             return outString
-<<<<<<< HEAD
         elif self.targetPlatform == 'macArm64':
             outString = outString + ' -DTARGET_BUILD_PLATFORM=mac'
-=======
+            outString = outString + ' -DPX_OUTPUT_ARCH=arm'
+            return outString
         elif self.targetPlatform == 'ios64':
             outString = outString + ' -DTARGET_BUILD_PLATFORM=ios'
             outString = outString + ' -DCMAKE_SYSTEM_NAME=iOS'
             outString = outString + ' -DCMAKE_SYSTEM_VERSION=1'
             outString = outString + ' -DCMAKE_OSX_ARCHITECTURES=arm64'
             outString = outString + ' -DCMAKE_OSX_SYSROOT=iphoneos'
->>>>>>> d62c4d27
             outString = outString + ' -DPX_OUTPUT_ARCH=arm'
             return outString
         return ''
