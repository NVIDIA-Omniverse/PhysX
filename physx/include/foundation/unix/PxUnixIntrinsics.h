// Redistribution and use in source and binary forms, with or without
// modification, are permitted provided that the following conditions
// are met:
//  * Redistributions of source code must retain the above copyright
//    notice, this list of conditions and the following disclaimer.
//  * Redistributions in binary form must reproduce the above copyright
//    notice, this list of conditions and the following disclaimer in the
//    documentation and/or other materials provided with the distribution.
//  * Neither the name of NVIDIA CORPORATION nor the names of its
//    contributors may be used to endorse or promote products derived
//    from this software without specific prior written permission.
//
// THIS SOFTWARE IS PROVIDED BY THE COPYRIGHT HOLDERS ''AS IS'' AND ANY
// EXPRESS OR IMPLIED WARRANTIES, INCLUDING, BUT NOT LIMITED TO, THE
// IMPLIED WARRANTIES OF MERCHANTABILITY AND FITNESS FOR A PARTICULAR
// PURPOSE ARE DISCLAIMED.  IN NO EVENT SHALL THE COPYRIGHT OWNER OR
// CONTRIBUTORS BE LIABLE FOR ANY DIRECT, INDIRECT, INCIDENTAL, SPECIAL,
// EXEMPLARY, OR CONSEQUENTIAL DAMAGES (INCLUDING, BUT NOT LIMITED TO,
// PROCUREMENT OF SUBSTITUTE GOODS OR SERVICES; LOSS OF USE, DATA, OR
// PROFITS; OR BUSINESS INTERRUPTION) HOWEVER CAUSED AND ON ANY THEORY
// OF LIABILITY, WHETHER IN CONTRACT, STRICT LIABILITY, OR TORT
// (INCLUDING NEGLIGENCE OR OTHERWISE) ARISING IN ANY WAY OUT OF THE USE
// OF THIS SOFTWARE, EVEN IF ADVISED OF THE POSSIBILITY OF SUCH DAMAGE.
//
// Copyright (c) 2008-2022 NVIDIA Corporation. All rights reserved.
// Copyright (c) 2004-2008 AGEIA Technologies, Inc. All rights reserved.
// Copyright (c) 2001-2004 NovodeX AG. All rights reserved.

#ifndef PSFOUNDATION_PSUNIXINTRINSICS_H
#define PSFOUNDATION_PSUNIXINTRINSICS_H

#include "foundation/PxAssert.h"
#include <math.h>

#if PX_ANDROID
#include <signal.h> // for PxDebugBreak() { raise(SIGTRAP); }
#endif

// this file is for internal intrinsics - that is, intrinsics that are used in
// cross platform code but do not appear in the API

#if !(PX_LINUX || PX_ANDROID || PX_APPLE_FAMILY)
#error "This file should only be included by unix builds!!"
#endif

#if !PX_DOXYGEN
namespace physx
{
#endif

PX_FORCE_INLINE void PxMemoryBarrier()
{
	__sync_synchronize();
}

/*!
Return the index of the highest set bit. Undefined for zero arg.
*/
PX_INLINE uint32_t PxHighestSetBitUnsafe(uint32_t v)
{

	return uint32_t(31 - __builtin_clz(v));
}

/*!
Return the index of the highest set bit. Undefined for zero arg.
*/
PX_INLINE uint32_t PxLowestSetBitUnsafe(uint32_t v)
{
	return uint32_t(__builtin_ctz(v));
}

/*!
Returns the index of the highest set bit. Returns 32 for v=0.
*/
PX_INLINE uint32_t PxCountLeadingZeros(uint32_t v)
{
	if(v)
		return uint32_t(__builtin_clz(v));
	else
		return 32u;
}

/*!
Prefetch aligned 64B x86, 32b ARM around \c ptr+offset.
*/
PX_FORCE_INLINE void PxPrefetchLine(const void* ptr, uint32_t offset = 0)
{
	__builtin_prefetch(reinterpret_cast<const char* PX_RESTRICT>(ptr) + offset, 0, 3);
}

/*!
Prefetch \c count bytes starting at \c ptr.
*/
<<<<<<< HEAD
#if PX_IOS
=======
#if PX_ANDROID
>>>>>>> 7d27bbe4
PX_FORCE_INLINE void PxPrefetch(const void* ptr, uint32_t count = 1)
{
	const char* cp = static_cast<const char*>(ptr);
	size_t p = reinterpret_cast<size_t>(ptr);
	uint32_t startLine = uint32_t(p >> 5), endLine = uint32_t((p + count - 1) >> 5);
	uint32_t lines = endLine - startLine + 1;
	do
	{
		PxPrefetchLine(cp);
		cp += 32;
	} while(--lines);
}
#else
PX_FORCE_INLINE void PxPrefetch(const void* ptr, uint32_t count = 1)
{
	const char* cp = reinterpret_cast<const char*>(ptr);
	uint64_t p = size_t(ptr);
	uint64_t startLine = p >> 6, endLine = (p + count - 1) >> 6;
	uint64_t lines = endLine - startLine + 1;
	do
	{
		PxPrefetchLine(cp);
		cp += 64;
	} while(--lines);
}
#endif

#if !PX_DOXYGEN
} // namespace physx
#endif

#endif // #ifndef PSFOUNDATION_PSUNIXINTRINSICS_H<|MERGE_RESOLUTION|>--- conflicted
+++ resolved
@@ -92,11 +92,7 @@
 /*!
 Prefetch \c count bytes starting at \c ptr.
 */
-<<<<<<< HEAD
-#if PX_IOS
-=======
-#if PX_ANDROID
->>>>>>> 7d27bbe4
+#if PX_ANDROID || PX_IOS
 PX_FORCE_INLINE void PxPrefetch(const void* ptr, uint32_t count = 1)
 {
 	const char* cp = static_cast<const char*>(ptr);
