--- conflicted
+++ resolved
@@ -41,13 +41,9 @@
 {
 #if defined(__CYGWIN__)
 #pragma message "FPUGuard::FPUGuard() is not implemented"
-<<<<<<< HEAD
-#elif PX_OSX && (PX_X86 || PX_X64)
-=======
 #elif PX_ANDROID
 // not supported unless ARM_HARD_FLOAT is enabled.
-#elif PX_OSX
->>>>>>> d62c4d27
+#elif PX_OSX && (PX_X86 || PX_X64)
 	mControlWords[0] = _mm_getcsr();
 	// set default (disable exceptions: _MM_MASK_MASK) and FTZ (_MM_FLUSH_ZERO_ON), DAZ (_MM_DENORMALS_ZERO_ON: (1<<6))
 	_mm_setcsr(_MM_MASK_MASK | _MM_FLUSH_ZERO_ON | (1 << 6));
@@ -72,13 +68,9 @@
 {
 #if defined(__CYGWIN__)
 #pragma message "PxFPUGuard::~PxFPUGuard() is not implemented"
-<<<<<<< HEAD
-#elif PX_OSX && (PX_X86 || PX_X64)
-=======
 #elif PX_ANDROID
 // not supported unless ARM_HARD_FLOAT is enabled.
-#elif PX_OSX
->>>>>>> d62c4d27
+#elif PX_OSX && (PX_X86 || PX_X64)
 	// restore control word and clear exception flags
 	// (setting exception state flags cause exceptions on the first following fp operation)
 	_mm_setcsr(mControlWords[0] & ~_MM_EXCEPT_MASK);
