// Redistribution and use in source and binary forms, with or without
// modification, are permitted provided that the following conditions
// are met:
//  * Redistributions of source code must retain the above copyright
//    notice, this list of conditions and the following disclaimer.
//  * Redistributions in binary form must reproduce the above copyright
//    notice, this list of conditions and the following disclaimer in the
//    documentation and/or other materials provided with the distribution.
//  * Neither the name of NVIDIA CORPORATION nor the names of its
//    contributors may be used to endorse or promote products derived
//    from this software without specific prior written permission.
//
// THIS SOFTWARE IS PROVIDED BY THE COPYRIGHT HOLDERS ''AS IS'' AND ANY
// EXPRESS OR IMPLIED WARRANTIES, INCLUDING, BUT NOT LIMITED TO, THE
// IMPLIED WARRANTIES OF MERCHANTABILITY AND FITNESS FOR A PARTICULAR
// PURPOSE ARE DISCLAIMED.  IN NO EVENT SHALL THE COPYRIGHT OWNER OR
// CONTRIBUTORS BE LIABLE FOR ANY DIRECT, INDIRECT, INCIDENTAL, SPECIAL,
// EXEMPLARY, OR CONSEQUENTIAL DAMAGES (INCLUDING, BUT NOT LIMITED TO,
// PROCUREMENT OF SUBSTITUTE GOODS OR SERVICES; LOSS OF USE, DATA, OR
// PROFITS; OR BUSINESS INTERRUPTION) HOWEVER CAUSED AND ON ANY THEORY
// OF LIABILITY, WHETHER IN CONTRACT, STRICT LIABILITY, OR TORT
// (INCLUDING NEGLIGENCE OR OTHERWISE) ARISING IN ANY WAY OUT OF THE USE
// OF THIS SOFTWARE, EVEN IF ADVISED OF THE POSSIBILITY OF SUCH DAMAGE.
//
// Copyright (c) 2008-2022 NVIDIA Corporation. All rights reserved.
// Copyright (c) 2004-2008 AGEIA Technologies, Inc. All rights reserved.
// Copyright (c) 2001-2004 NovodeX AG. All rights reserved.  

#include "extensions/PxSerialization.h"
#include "foundation/PxPhysicsVersion.h"

#include "SnSerialUtils.h"
#include "foundation/PxString.h"
#include "foundation/PxBasicTemplates.h"

using namespace physx;

namespace
{

<<<<<<< HEAD
#define SN_NUM_BINARY_PLATFORMS 10
=======
#define SN_NUM_BINARY_PLATFORMS 11
>>>>>>> d62c4d27
const PxU32 sBinaryPlatformTags[SN_NUM_BINARY_PLATFORMS] =
{
	PX_MAKE_FOURCC('W','_','3','2'),
	PX_MAKE_FOURCC('W','_','6','4'),
	PX_MAKE_FOURCC('L','_','3','2'),
	PX_MAKE_FOURCC('L','_','6','4'),
	PX_MAKE_FOURCC('M','_','3','2'),
	PX_MAKE_FOURCC('M','_','6','4'),
	PX_MAKE_FOURCC('N','X','3','2'),
	PX_MAKE_FOURCC('N','X','6','4'),
	PX_MAKE_FOURCC('L','A','6','4'),
<<<<<<< HEAD
	PX_MAKE_FOURCC('M','A','6','4')
=======
	PX_MAKE_FOURCC('A','N','D','R'),
	PX_MAKE_FOURCC('A','A','6','4')
>>>>>>> d62c4d27
};

const char* sBinaryPlatformNames[SN_NUM_BINARY_PLATFORMS] =
{
	"win32",
	"win64",
	"linux32",
	"linux64",
	"mac32",
	"mac64",
	"switch32",
	"switch64",
	"linuxaarch64",
<<<<<<< HEAD
	"macarm64"
=======
	"android",
	"ios64"
>>>>>>> d62c4d27
};

}

namespace physx { namespace Sn {

PxU32 getBinaryPlatformTag()
{
#if PX_WINDOWS && PX_X86
	return sBinaryPlatformTags[0];
#elif PX_WINDOWS && PX_X64
	return sBinaryPlatformTags[1];
#elif PX_LINUX && PX_X86
	return sBinaryPlatformTags[2];
#elif PX_LINUX && PX_X64
	return sBinaryPlatformTags[3];
#elif PX_OSX && PX_X86
	return sBinaryPlatformTags[4];
#elif PX_OSX && PX_X64
	return sBinaryPlatformTags[5];
#elif PX_SWITCH && !PX_A64
	return sBinaryPlatformTags[6];
#elif PX_SWITCH && PX_A64
	return sBinaryPlatformTags[7];
#elif PX_LINUX && PX_A64
	return sBinaryPlatformTags[8];
<<<<<<< HEAD
#elif PX_OSX && PX_A64
	return sBinaryPlatformTags[9];
=======
#elif PX_ANDROID
	return sBinaryPlatformTags[9];
#elif PX_IOS && PX_A64
	return sBinaryPlatformTags[10];
>>>>>>> d62c4d27
#else
	#error Unknown binary platform
#endif
}

bool isBinaryPlatformTagValid(physx::PxU32 platformTag)
{
	PxU32 platformIndex = 0;
	while (platformIndex < SN_NUM_BINARY_PLATFORMS && platformTag != sBinaryPlatformTags[platformIndex]) platformIndex++;
	return platformIndex < SN_NUM_BINARY_PLATFORMS;
}

const char* getBinaryPlatformName(physx::PxU32 platformTag)
{
	PxU32 platformIndex = 0;
	while (platformIndex < SN_NUM_BINARY_PLATFORMS && platformTag != sBinaryPlatformTags[platformIndex]) platformIndex++;
	return (platformIndex == SN_NUM_BINARY_PLATFORMS) ? "unknown" : sBinaryPlatformNames[platformIndex];
}

const char* getBinaryVersionGuid()
{
	PX_COMPILE_TIME_ASSERT(sizeof(PX_BINARY_SERIAL_VERSION) == SN_BINARY_VERSION_GUID_NUM_CHARS + 1);
	return PX_BINARY_SERIAL_VERSION;
}

bool checkCompatibility(const char* binaryVersionGuidCandidate)
{
	for(PxU32 i=0; i<SN_BINARY_VERSION_GUID_NUM_CHARS; i++)
	{
		if (binaryVersionGuidCandidate[i] != PX_BINARY_SERIAL_VERSION[i])
		{
			return false;
		}
	}
	return true;
}

} // Sn
} // physx
<|MERGE_RESOLUTION|>--- conflicted
+++ resolved
@@ -38,11 +38,7 @@
 namespace
 {
 
-<<<<<<< HEAD
-#define SN_NUM_BINARY_PLATFORMS 10
-=======
-#define SN_NUM_BINARY_PLATFORMS 11
->>>>>>> d62c4d27
+#define SN_NUM_BINARY_PLATFORMS 12
 const PxU32 sBinaryPlatformTags[SN_NUM_BINARY_PLATFORMS] =
 {
 	PX_MAKE_FOURCC('W','_','3','2'),
@@ -54,12 +50,9 @@
 	PX_MAKE_FOURCC('N','X','3','2'),
 	PX_MAKE_FOURCC('N','X','6','4'),
 	PX_MAKE_FOURCC('L','A','6','4'),
-<<<<<<< HEAD
+	PX_MAKE_FOURCC('A','N','D','R'),
+	PX_MAKE_FOURCC('A','A','6','4'),
 	PX_MAKE_FOURCC('M','A','6','4')
-=======
-	PX_MAKE_FOURCC('A','N','D','R'),
-	PX_MAKE_FOURCC('A','A','6','4')
->>>>>>> d62c4d27
 };
 
 const char* sBinaryPlatformNames[SN_NUM_BINARY_PLATFORMS] =
@@ -73,12 +66,9 @@
 	"switch32",
 	"switch64",
 	"linuxaarch64",
-<<<<<<< HEAD
+	"android",
+	"ios64",
 	"macarm64"
-=======
-	"android",
-	"ios64"
->>>>>>> d62c4d27
 };
 
 }
@@ -105,15 +95,12 @@
 	return sBinaryPlatformTags[7];
 #elif PX_LINUX && PX_A64
 	return sBinaryPlatformTags[8];
-<<<<<<< HEAD
-#elif PX_OSX && PX_A64
-	return sBinaryPlatformTags[9];
-=======
 #elif PX_ANDROID
 	return sBinaryPlatformTags[9];
 #elif PX_IOS && PX_A64
 	return sBinaryPlatformTags[10];
->>>>>>> d62c4d27
+#elif PX_OSX && PX_A64
+	return sBinaryPlatformTags[11];
 #else
 	#error Unknown binary platform
 #endif
