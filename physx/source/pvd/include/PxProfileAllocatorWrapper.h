// Redistribution and use in source and binary forms, with or without
// modification, are permitted provided that the following conditions
// are met:
//  * Redistributions of source code must retain the above copyright
//    notice, this list of conditions and the following disclaimer.
//  * Redistributions in binary form must reproduce the above copyright
//    notice, this list of conditions and the following disclaimer in the
//    documentation and/or other materials provided with the distribution.
//  * Neither the name of NVIDIA CORPORATION nor the names of its
//    contributors may be used to endorse or promote products derived
//    from this software without specific prior written permission.
//
// THIS SOFTWARE IS PROVIDED BY THE COPYRIGHT HOLDERS ''AS IS'' AND ANY
// EXPRESS OR IMPLIED WARRANTIES, INCLUDING, BUT NOT LIMITED TO, THE
// IMPLIED WARRANTIES OF MERCHANTABILITY AND FITNESS FOR A PARTICULAR
// PURPOSE ARE DISCLAIMED.  IN NO EVENT SHALL THE COPYRIGHT OWNER OR
// CONTRIBUTORS BE LIABLE FOR ANY DIRECT, INDIRECT, INCIDENTAL, SPECIAL,
// EXEMPLARY, OR CONSEQUENTIAL DAMAGES (INCLUDING, BUT NOT LIMITED TO,
// PROCUREMENT OF SUBSTITUTE GOODS OR SERVICES; LOSS OF USE, DATA, OR
// PROFITS; OR BUSINESS INTERRUPTION) HOWEVER CAUSED AND ON ANY THEORY
// OF LIABILITY, WHETHER IN CONTRACT, STRICT LIABILITY, OR TORT
// (INCLUDING NEGLIGENCE OR OTHERWISE) ARISING IN ANY WAY OUT OF THE USE
// OF THIS SOFTWARE, EVEN IF ADVISED OF THE POSSIBILITY OF SUCH DAMAGE.
//
// Copyright (c) 2008-2022 NVIDIA Corporation. All rights reserved.
// Copyright (c) 2004-2008 AGEIA Technologies, Inc. All rights reserved.
// Copyright (c) 2001-2004 NovodeX AG. All rights reserved.

#ifndef PX_PROFILE_ALLOCATOR_WRAPPER_H
#define PX_PROFILE_ALLOCATOR_WRAPPER_H

#include "foundation/PxPreprocessor.h"
#include "foundation/PxAllocatorCallback.h"
#include "foundation/PxErrorCallback.h"
#include "foundation/PxAssert.h"
#include "foundation/PxHashMap.h"
#include "foundation/PxArray.h"

namespace physx { namespace profile {

	/**
	\brief Helper struct to encapsulate the user allocator callback
	Useful for array and hash templates
	*/
	struct PxProfileAllocatorWrapper
	{
		PxAllocatorCallback*			mUserAllocator;

		PxProfileAllocatorWrapper( PxAllocatorCallback& inUserAllocator )
			: mUserAllocator( &inUserAllocator )
		{
		}

		PxProfileAllocatorWrapper( PxAllocatorCallback* inUserAllocator )
			: mUserAllocator( inUserAllocator )
		{
		}

		PxAllocatorCallback&		getAllocator() const
		{
			PX_ASSERT( NULL != mUserAllocator );
			return *mUserAllocator;
		}
	};

	/**
	\brief Helper class to encapsulate the reflection allocator
	*/
	template <typename T>
	class PxProfileWrapperReflectionAllocator
	{
		static const char* getName()
		{
<<<<<<< HEAD
#if PX_LINUX || PX_IOS || PX_OSX || PX_EMSCRIPTEN || PX_SWITCH
=======
#if PX_LINUX || PX_ANDROID || PX_OSX || PX_EMSCRIPTEN || PX_SWITCH
>>>>>>> 7d27bbe4
			return __PRETTY_FUNCTION__;
#else
			return typeid(T).name();
#endif
		}
		PxProfileAllocatorWrapper* mWrapper;

	public:
		PxProfileWrapperReflectionAllocator(PxProfileAllocatorWrapper& inWrapper) : mWrapper( &inWrapper )	{}
		PxProfileWrapperReflectionAllocator( const PxProfileWrapperReflectionAllocator& inOther )
			: mWrapper( inOther.mWrapper )
		{
		}
		PxProfileWrapperReflectionAllocator& operator=( const PxProfileWrapperReflectionAllocator& inOther )
		{
			mWrapper = inOther.mWrapper;
			return *this;
		}
		PxAllocatorCallback& getAllocator() { return mWrapper->getAllocator(); }
		void* allocate(size_t size, const char* filename, int line)
		{
#if PX_CHECKED // checked and debug builds
			if(!size)
				return 0;
			return getAllocator().allocate(size, getName(), filename, line);
#else
			return getAllocator().allocate(size, "<no allocation names in this config>", filename, line);
#endif
		}
		void deallocate(void* ptr)
		{
			if(ptr)
				getAllocator().deallocate(ptr);
		}
	};

	/**
	\brief Helper class to encapsulate the named allocator
	*/
	struct PxProfileWrapperNamedAllocator
	{
		PxProfileAllocatorWrapper*	mWrapper;
		const char*			mAllocationName;
		PxProfileWrapperNamedAllocator(PxProfileAllocatorWrapper& inWrapper, const char* inAllocationName)
			: mWrapper( &inWrapper )
			, mAllocationName( inAllocationName )
		{}
		PxProfileWrapperNamedAllocator( const PxProfileWrapperNamedAllocator& inOther )
			: mWrapper( inOther.mWrapper )
			, mAllocationName( inOther.mAllocationName )
		{
		}
		PxProfileWrapperNamedAllocator& operator=( const PxProfileWrapperNamedAllocator& inOther )
		{
			mWrapper = inOther.mWrapper;
			mAllocationName = inOther.mAllocationName;
			return *this;
		}
		PxAllocatorCallback& getAllocator() { return mWrapper->getAllocator(); }
		void* allocate(size_t size, const char* filename, int line)
		{
			if(!size)
				return 0;
			return getAllocator().allocate(size, mAllocationName, filename, line);
		}
		void deallocate(void* ptr)
		{
			if(ptr)
				getAllocator().deallocate(ptr);
		}
	};

	/**
	\brief Helper struct to encapsulate the array
	*/
	template<class T>
	struct PxProfileArray : public PxArray<T, PxProfileWrapperReflectionAllocator<T> >
	{
		typedef PxProfileWrapperReflectionAllocator<T> TAllocatorType;

		PxProfileArray( PxProfileAllocatorWrapper& inWrapper )
			: PxArray<T, TAllocatorType >( TAllocatorType( inWrapper ) )
		{
		}

		PxProfileArray( const PxProfileArray< T >& inOther )
			: PxArray<T, TAllocatorType >( inOther, inOther )
		{
		}
	};

	/**
	\brief Helper struct to encapsulate the array
	*/
	template<typename TKeyType, typename TValueType, typename THashType=PxHash<TKeyType> >
	struct PxProfileHashMap : public PxHashMap<TKeyType, TValueType, THashType, PxProfileWrapperReflectionAllocator< TValueType > >
	{
		typedef PxHashMap<TKeyType, TValueType, THashType, PxProfileWrapperReflectionAllocator< TValueType > > THashMapType;
		typedef PxProfileWrapperReflectionAllocator<TValueType> TAllocatorType;
		PxProfileHashMap( PxProfileAllocatorWrapper& inWrapper )
			: THashMapType( TAllocatorType( inWrapper ) )
		{
		}
	};

	/**
	\brief Helper function to encapsulate the profile allocation
	*/
	template<typename TDataType>
	inline TDataType* PxProfileAllocate( PxAllocatorCallback* inAllocator, const char* file, int inLine )
	{
		PxProfileAllocatorWrapper wrapper( inAllocator );
		typedef PxProfileWrapperReflectionAllocator< TDataType > TAllocator;
		TAllocator theAllocator( wrapper );
		return reinterpret_cast<TDataType*>( theAllocator.allocate( sizeof( TDataType ), file, inLine ) );
	}

	/**
	\brief Helper function to encapsulate the profile allocation
	*/
	template<typename TDataType>
	inline TDataType* PxProfileAllocate( PxAllocatorCallback& inAllocator, const char* file, int inLine )
	{
		return PxProfileAllocate<TDataType>( &inAllocator, file, inLine );
	}

	/**
	\brief Helper function to encapsulate the profile deallocation
	*/
	template<typename TDataType>
	inline void PxProfileDeleteAndDeallocate( PxProfileAllocatorWrapper& inAllocator, TDataType* inDType )
	{
		PX_ASSERT(inDType);
		PxAllocatorCallback& allocator( inAllocator.getAllocator() );
		inDType->~TDataType();
		allocator.deallocate( inDType );
	}

	/**
	\brief Helper function to encapsulate the profile deallocation
	*/
	template<typename TDataType>
	inline void PxProfileDeleteAndDeallocate( PxAllocatorCallback& inAllocator, TDataType* inDType )
	{
		PxProfileAllocatorWrapper wrapper( &inAllocator );
		PxProfileDeleteAndDeallocate( wrapper, inDType );
	}

} }

#define PX_PROFILE_NEW( allocator, dtype ) new (physx::profile::PxProfileAllocate<dtype>( allocator, __FILE__, __LINE__ )) dtype
#define PX_PROFILE_DELETE( allocator, obj ) physx::profile::PxProfileDeleteAndDeallocate( allocator, obj );

#endif
<|MERGE_RESOLUTION|>--- conflicted
+++ resolved
@@ -71,11 +71,7 @@
 	{
 		static const char* getName()
 		{
-<<<<<<< HEAD
-#if PX_LINUX || PX_IOS || PX_OSX || PX_EMSCRIPTEN || PX_SWITCH
-=======
-#if PX_LINUX || PX_ANDROID || PX_OSX || PX_EMSCRIPTEN || PX_SWITCH
->>>>>>> 7d27bbe4
+#if PX_LINUX || PX_ANDROID || PX_IOS || PX_OSX || PX_EMSCRIPTEN || PX_SWITCH
 			return __PRETTY_FUNCTION__;
 #else
 			return typeid(T).name();
